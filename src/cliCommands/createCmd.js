const logger = require('debug-logger')('cli:createCmd')
const { loadConf, validateCreation, writeConf } = require('../conf')
const { getContracts } = require('../contracts')
const inquirer = require('inquirer')
const getWeb3 = require('../getWeb3')
const util = require('util');
const { createAndAddModulesData } = require('@gnosis.pm/safe-contracts/test/utils')
const assert = require('assert')

function registerCommand({ cli }) {
  cli.command('create [--conf file]', 'Deploy a new dx-module based on the configuration file parameters. Resulting addresses are saved on the same file.', yargs => {
    yargs.option('conf', {
      type: 'string',
      describe: 'The file to read the configuration'
    })
  }, async function (argv) {
    const { conf } = argv

    const jsonConf = loadConf(conf)
    await validateCreation(jsonConf)

    // Obtain factories addresses
    const contracts = await getContracts()

    const proxyFactory = await contracts.ProxyFactory.deployed()
    const createAndAddModules = await contracts.CreateAndAddModules.deployed()
    const SafeMastercopy = await contracts.GnosisSafe.deployed()
    const SellerModule = await contracts.DutchXSellerModule.deployed()
    const CompleteModule = await contracts.DutchXCompleteModule.deployed()
    const dxProxy = await contracts.DutchExchangeProxy.deployed()
    const safeMastercopy = await contracts.GnosisSafe.deployed()

    const web3 = await getWeb3()
    const networkID = await util.promisify(web3.version.getNetwork)()
    const accounts = await util.promisify(web3.eth.getAccounts)()

    logger.info("---------------------------------------------------------------------------------")
    logger.info("Gnosis Safe Master Copy:      ", safeMastercopy.address)
    logger.info("Proxy Factory:                ", proxyFactory.address)
    logger.info("CreateAndAddModules:          ", createAndAddModules.address)
    logger.info("Gnosis Safe Master Copy:      ", SafeMastercopy.address)
    logger.info("Seller Module Master Copy:    ", SellerModule.address)
    logger.info("Complete Module Master Copy:  ", CompleteModule.address)
    logger.info("Dutch Exchange Proxy:         ", dxProxy.address)
    // Dry run
    logger.info("----------------------------------------------------------------------------------")
    logger.info("Ethereum Network ID:          ", networkID)
    logger.info("Ethereum Accounts:            ", JSON.stringify(accounts))
    logger.info("Safe Owners:                  ", JSON.stringify(jsonConf.owners))

    for (var i = 0; i < jsonConf.whitelistedTokens.length; i++) {
      tokenAddress = jsonConf.whitelistedTokens[i]
      tokenInstance = await contracts.HumanFriendlyToken.at(tokenAddress)
      try {
        tokenSymbol = await tokenInstance.symbol()
        logger.info("Whitelisted token %d - %s     ", i, tokenSymbol, tokenAddress)
      } catch (error) {
        logger.error('Error getting the symbol for token %d - %s', i, tokenAddress)
        console.error('  > Please make sure the address is corect', error)

        logger.error('Double check the address %s\n', tokenAddress)
      }

    }

    logger.info("----------------------------------------------------------------------------------")

    const { confirmation } = await inquirer.prompt(
      {
        name: "confirmation",
        type: "confirm",
        message: `Create a new Safe and ${jsonConf.moduleType} module based on these parameters?`
      }
    )
    if (!confirmation) {
      logger.info("Exit.")
      process.exit(0)
    }

    logger.info("Deploying contracts...")
    const moduleData = await CompleteModule.contract.setup.request(dxProxy.address, jsonConf.whitelistedTokens, jsonConf.operators, 0).params[0].data // dx, whitelistedToken, operators

    let moduleMastercopyAddress

    if (jsonConf.moduleType == "seller") {
      moduleMastercopyAddress = SellerModule.address
    }
    else {
      moduleMastercopyAddress = CompleteModule.address
    }

    const proxyFactoryData = await proxyFactory.contract.createProxy.request(moduleMastercopyAddress, moduleData).params[0].data
    const modulesCreationData = createAndAddModulesData([proxyFactoryData])
    const addModulesData = createAndAddModules.contract.createAndAddModules.request(proxyFactory.address, modulesCreationData).params[0].data

    let gnosisSafeData = await safeMastercopy.contract.setup.request(jsonConf.owners, jsonConf.safeThreshold, createAndAddModules.address, addModulesData).params[0].data

<<<<<<< HEAD
    const safeTx = await proxyFactory.createProxy(safeMastercopy.address, gnosisSafeData, { from: accounts[0], gasPrice: jsonConf.gasPrice, gas: jsonConf.gas || 1e6 })
=======
    const safeTx = await proxyFactory.createProxy(safeMastercopy.address, gnosisSafeData, { from: accounts[0], gasPrice: jsonConf.gasPrice, gas: 1e6 })
>>>>>>> fc10f6df

    assert(safeTx.receipt.status == "0x1", safeTx)
    logger.info(`Safe and Module succesfully created at tx ${safeTx.tx}`)

    jsonConf.dxModule = safeTx.logs[0].args.proxy
    jsonConf.safe = safeTx.logs[1].args.proxy


    logger.info("----------------------------------------------------------------------------------")
    logger.info("Safe:                         ", jsonConf.safe)
    logger.info("DX Module                     ", jsonConf.dxModule)
    logger.info("----------------------------------------------------------------------------------")

    logger.info("Writing addresses to configuration file")
    writeConf(jsonConf, conf)

    process.exit(0)

  })
}

module.exports = registerCommand<|MERGE_RESOLUTION|>--- conflicted
+++ resolved
@@ -95,11 +95,7 @@
 
     let gnosisSafeData = await safeMastercopy.contract.setup.request(jsonConf.owners, jsonConf.safeThreshold, createAndAddModules.address, addModulesData).params[0].data
 
-<<<<<<< HEAD
     const safeTx = await proxyFactory.createProxy(safeMastercopy.address, gnosisSafeData, { from: accounts[0], gasPrice: jsonConf.gasPrice, gas: jsonConf.gas || 1e6 })
-=======
-    const safeTx = await proxyFactory.createProxy(safeMastercopy.address, gnosisSafeData, { from: accounts[0], gasPrice: jsonConf.gasPrice, gas: 1e6 })
->>>>>>> fc10f6df
 
     assert(safeTx.receipt.status == "0x1", safeTx)
     logger.info(`Safe and Module succesfully created at tx ${safeTx.tx}`)
